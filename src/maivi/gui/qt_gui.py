--- conflicted
+++ resolved
@@ -86,15 +86,10 @@
         layout.addWidget(self.status_label)
 
         # Text display
-<<<<<<< HEAD
-        self.text_label = QLabel("Ready - Press Alt+Q to record")
+        self.text_label = QLabel("Ready - Press Alt+Q (Option+Q on macOS) to record")
         fixed_font = QFontDatabase.systemFont(QFontDatabase.FixedFont)
         fixed_font.setPointSize(10)
         self.text_label.setFont(fixed_font)
-=======
-        self.text_label = QLabel("Ready - Press Alt+Q (Option+Q on macOS) to record")
-        self.text_label.setFont(QFont('Courier', 10))
->>>>>>> 89b0d38f
         self.text_label.setAlignment(Qt.AlignLeft | Qt.AlignVCenter)
         layout.addWidget(self.text_label, stretch=1)
 
@@ -602,7 +597,6 @@
 
             self._print("   Restart Maivi after granting access if the hotkey does not respond.")
 
-<<<<<<< HEAD
         # Start keyboard listener in background
         keyboard_listener = None
         try:
@@ -619,13 +613,8 @@
                 )
 
         self._print("✓ STT Server running")
-        self._print("  Press Alt+Q to start/stop recording")
+        self._print("  Press Alt+Q (Option+Q on macOS) to start/stop recording")
         self._print("  Press Esc to exit")
-=======
-        print("✓ STT Server running")
-        print("  Press Alt+Q (Option+Q on macOS) to start/stop recording")
-        print("  Press Esc to exit")
->>>>>>> 89b0d38f
 
         # Show recording retention policy and directory location
         from platformdirs import user_data_dir
